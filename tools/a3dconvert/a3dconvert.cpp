/*
 * Copyright (C) 2011 The Android Open Source Project
 *
 * Licensed under the Apache License, Version 2.0 (the "License");
 * you may not use this file except in compliance with the License.
 * You may obtain a copy of the License at
 *
 *      http://www.apache.org/licenses/LICENSE-2.0
 *
 * Unless required by applicable law or agreed to in writing, software
 * distributed under the License is distributed on an "AS IS" BASIS,
 * WITHOUT WARRANTIES OR CONDITIONS OF ANY KIND, either express or implied.
 * See the License for the specific language governing permissions and
 * limitations under the License.
 */

#include <iostream>
#include <vector>

#include "ColladaLoader.h"
#include "ObjLoader.h"
#include <rsContext.h>
#include <rsFileA3D.h>

bool rsdAllocationInit(const Context *rsc, Allocation *alloc, bool forceZero) {
    void * ptr = malloc(alloc->mHal.state.type->getSizeBytes());
    if (!ptr) {
        return false;
    }

    alloc->mHal.drvState.mallocPtr = ptr;
    if (forceZero) {
        memset(ptr, 0, alloc->mHal.state.type->getSizeBytes());
    }
    return true;
}

void rsdAllocationDestroy(const Context *rsc, Allocation *alloc) {
    if (alloc->mHal.drvState.mallocPtr) {
        free(alloc->mHal.drvState.mallocPtr);
        alloc->mHal.drvState.mallocPtr = NULL;
    }
}

// We only care to implement allocation memory initialization and destruction
// because we need no other renderscript hal features for serialization
<<<<<<< HEAD
static RsdHalFunctions FunctionTable = {
    NULL, NULL, NULL, NULL, NULL, NULL, NULL,
    { NULL, NULL, NULL, NULL, NULL, NULL, NULL, NULL,NULL },
    {
        rsdAllocationInit,
        rsdAllocationDestroy,
        NULL, NULL, NULL, NULL, NULL, NULL, NULL, NULL, NULL, NULL, NULL
    },
    { NULL, NULL, NULL }, { NULL, NULL, NULL }, { NULL, NULL, NULL },
    { NULL, NULL, NULL }, { NULL, NULL, NULL }, { NULL, NULL, NULL, NULL }, { NULL, NULL },
    { NULL, NULL, NULL},
};

// No-op initizlizer for rs context hal since we only
=======
static RsdHalFunctions FunctionTable;
>>>>>>> d8266150
bool rsdHalInit(Context *rsc, uint32_t version_major, uint32_t version_minor) {
    memset(&FunctionTable, 0, sizeof(FunctionTable));
    FunctionTable.allocation.init = rsdAllocationInit;
    FunctionTable.allocation.destroy = rsdAllocationDestroy;
    rsc->mHal.funcs = FunctionTable;
    return true;
}

bool convertToA3D(GeometryLoader *loader, const char *a3dFile) {
    if (!loader->getNumMeshes()) {
        return false;
    }
    // Now write all this stuff out
    Context *rsc = Context::createContextLite();
    rsdHalInit(rsc, 0, 0);
    FileA3D file(rsc);

    for (uint32_t i = 0; i < loader->getNumMeshes(); i ++) {
        Mesh *exportedMesh = loader->getMesh(i)->getRsMesh(rsc);
        file.appendToFile(exportedMesh);
        delete exportedMesh;
    }

    file.writeFile(a3dFile);
    delete rsc;
    return true;
}

int main (int argc, char * const argv[]) {
    const char *objExt = ".obj";
    const char *daeExt = ".dae";

    if(argc != 3 && argc != 4) {
        printf("-----------------------------------------------------------------\n");
        printf("Usage:\n");
        printf("a3dconvert input_file a3d_output_file\n");
        printf("Currently .obj and .dae (collada) input files are accepted\n");
        printf("-----------------------------------------------------------------\n");
        return 1;
    }

    bool isSuccessful = false;

    std::string filename = argv[1];
    size_t dotPos = filename.find_last_of('.');
    if (dotPos == std::string::npos) {
        printf("Invalid input. Currently .obj and .dae (collada) input files are accepted\n");
        return 1;
    }

    bool stripColladaGeo = false;
    GeometryLoader *loader = NULL;
    std::string ext = filename.substr(dotPos);
    if (ext == daeExt) {
        loader = new ColladaLoader();
        if (argc == 4) {
            std::string option = argv[3];
            if (option == "-d") {
                stripColladaGeo = true;
            }
        }
    } else if (ext == objExt) {
        loader = new ObjLoader();
    } else {
        printf("Invalid input. Currently .obj and .dae (collada) input files are accepted\n");
        return 1;
    }

    isSuccessful = loader->init(argv[1]);
    if (isSuccessful) {
        isSuccessful = convertToA3D(loader, argv[2]);
    }

    if (isSuccessful && stripColladaGeo) {
        ColladaLoader *colladaLoader = (ColladaLoader*)loader;
        colladaLoader->stripGeometryAndSave();
    }

    delete loader;

    if(isSuccessful) {
        printf("---All done---\n");
    } else {
        printf("---Encountered errors, conversion failed---\n");
    }

    return isSuccessful ? 0 : 1;
}<|MERGE_RESOLUTION|>--- conflicted
+++ resolved
@@ -42,26 +42,7 @@
     }
 }
 
-// We only care to implement allocation memory initialization and destruction
-// because we need no other renderscript hal features for serialization
-<<<<<<< HEAD
-static RsdHalFunctions FunctionTable = {
-    NULL, NULL, NULL, NULL, NULL, NULL, NULL,
-    { NULL, NULL, NULL, NULL, NULL, NULL, NULL, NULL,NULL },
-    {
-        rsdAllocationInit,
-        rsdAllocationDestroy,
-        NULL, NULL, NULL, NULL, NULL, NULL, NULL, NULL, NULL, NULL, NULL
-    },
-    { NULL, NULL, NULL }, { NULL, NULL, NULL }, { NULL, NULL, NULL },
-    { NULL, NULL, NULL }, { NULL, NULL, NULL }, { NULL, NULL, NULL, NULL }, { NULL, NULL },
-    { NULL, NULL, NULL},
-};
-
-// No-op initizlizer for rs context hal since we only
-=======
 static RsdHalFunctions FunctionTable;
->>>>>>> d8266150
 bool rsdHalInit(Context *rsc, uint32_t version_major, uint32_t version_minor) {
     memset(&FunctionTable, 0, sizeof(FunctionTable));
     FunctionTable.allocation.init = rsdAllocationInit;
