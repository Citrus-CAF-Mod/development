/*
 * Copyright (C) 2011 The Android Open Source Project
 *
 * Licensed under the Apache License, Version 2.0 (the "License");
 * you may not use this file except in compliance with the License.
 * You may obtain a copy of the License at
 *
 *      http://www.apache.org/licenses/LICENSE-2.0
 *
 * Unless required by applicable law or agreed to in writing, software
 * distributed under the License is distributed on an "AS IS" BASIS,
 * WITHOUT WARRANTIES OR CONDITIONS OF ANY KIND, either express or implied.
 * See the License for the specific language governing permissions and
 * limitations under the License
 */

package com.example.android.apis.nfc;

import com.example.android.apis.R;

import android.app.Activity;
import android.app.PendingIntent;
import android.content.Intent;
import android.content.IntentFilter;
import android.content.IntentFilter.MalformedMimeTypeException;
import android.nfc.NfcAdapter;
import android.nfc.tech.NfcF;
import android.os.Bundle;
import android.util.Log;
import android.widget.TextView;

/**
 * An example of how to use the NFC foreground dispatch APIs. This will intercept any MIME data
 * based NDEF dispatch as well as all dispatched for NfcF tags.
 */
public class ForegroundDispatch extends Activity {
    private NfcAdapter mAdapter;
    private PendingIntent mPendingIntent;
    private IntentFilter[] mFilters;
    private String[][] mTechLists;
    private TextView mText;
    private int mCount = 0;

    @Override
    public void onCreate(Bundle savedState) {
        super.onCreate(savedState);

        setContentView(R.layout.foreground_dispatch);
        mText = (TextView) findViewById(R.id.text);
        mText.setText("Scan a tag");

        mAdapter = NfcAdapter.getDefaultAdapter(this);

        // Create a generic PendingIntent that will be deliver to this activity. The NFC stack
        // will fill in the intent with the details of the discovered tag before delivering to
        // this activity.
        mPendingIntent = PendingIntent.getActivity(this, 0,
                new Intent(this, getClass()).addFlags(Intent.FLAG_ACTIVITY_SINGLE_TOP), 0);

        // Setup an intent filter for all MIME based dispatches
        IntentFilter ndef = new IntentFilter(NfcAdapter.ACTION_NDEF_DISCOVERED);
        try {
            ndef.addDataType("*/*");
        } catch (MalformedMimeTypeException e) {
            throw new RuntimeException("fail", e);
        }
        mFilters = new IntentFilter[] {
                ndef,
        };

        // Setup a tech list for all NfcF tags
        mTechLists = new String[][] { new String[] { NfcF.class.getName() } };
    }

    @Override
    public void onResume() {
        super.onResume();
<<<<<<< HEAD
        //mAdapter.enableForegroundDispatch(this, mPendingIntent, mFilters);
        throw new RuntimeException("onResume not implemented to fix build");
=======
        mAdapter.enableForegroundDispatch(this, mPendingIntent, mFilters, mTechLists);
>>>>>>> 06bef9df
    }

    @Override
    public void onNewIntent(Intent intent) {
        Log.i("Foreground dispatch", "Discovered tag with intent: " + intent);
        mText.setText("Discovered tag " + ++mCount + " with intent: " + intent);
    }

    @Override
    public void onPause() {
        super.onPause();
        //mAdapter.disableForegroundDispatch(this);
        throw new RuntimeException("onPause not implemented to fix build");
    }
}<|MERGE_RESOLUTION|>--- conflicted
+++ resolved
@@ -75,12 +75,7 @@
     @Override
     public void onResume() {
         super.onResume();
-<<<<<<< HEAD
-        //mAdapter.enableForegroundDispatch(this, mPendingIntent, mFilters);
-        throw new RuntimeException("onResume not implemented to fix build");
-=======
         mAdapter.enableForegroundDispatch(this, mPendingIntent, mFilters, mTechLists);
->>>>>>> 06bef9df
     }
 
     @Override
