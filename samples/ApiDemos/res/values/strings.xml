<?xml version="1.0" encoding="utf-8"?>
<!-- Copyright (C) 2007 The Android Open Source Project

     Licensed under the Apache License, Version 2.0 (the "License");
     you may not use this file except in compliance with the License.
     You may obtain a copy of the License at

          http://www.apache.org/licenses/LICENSE-2.0

     Unless required by applicable law or agreed to in writing, software
     distributed under the License is distributed on an "AS IS" BASIS,
     WITHOUT WARRANTIES OR CONDITIONS OF ANY KIND, either express or implied.
     See the License for the specific language governing permissions and
     limitations under the License.
-->

<resources xmlns:xliff="urn:oasis:names:tc:xliff:document:1.2">
    <string name="activity_sample_code">API Demos</string>

    <!-- =============================== -->
    <!--  app/activity examples strings  -->
    <!-- =============================== -->

    <string name="tabs_1_tab_1">tab1</string>
    <string name="tabs_1_tab_2">tab2</string>
    <string name="tabs_1_tab_3">tab3</string>

    <string name="activity_hello_world">App/Activity/<b>Hello <i>World</i></b></string>
    <string name="hello_world"><b>Hello, <i>World!</i></b></string>

    <string name="activity_dialog">App/Activity/Dialog</string>
    <string name="dialog_activity_text">Example of how you can use the
            Theme.Dialog theme to make an activity that looks like a
            dialog.</string>
    <string name="activity_custom_dialog">App/Activity/Custom Dialog</string>
    <string name="custom_dialog_activity_text">Example of how you can use a
            custom Theme.Dialog theme to make an activity that looks like a
            customized dialog, here with an ugly frame.</string>

    <string name="quick_contacts_demo">App/Activity/QuickContactsDemo</string>

    <string name="activity_wallpaper">App/Activity/Wallpaper</string>
    <string name="activity_setwallpaper">App/Activity/SetWallpaper</string>
    <string name="set_wallpaper">Set Wallpaper</string>
    <string name="randomize">Randomize</string>

    <string name="activity_translucent">App/Activity/Translucent</string>
    <string name="translucent_background">Example of how you can make an
            activity have a translucent background, compositing over
            whatever is behind it.</string>

    <string name="activity_translucent_blur">App/Activity/Translucent Blur</string>

    <string name="activity_animation">App/Activity/Animation</string>
    <string name="activity_animation_msg">Press a button to launch an activity with a custom animation.</string>
    <string name="activity_animation_fade">Fade in</string>
    <string name="activity_animation_zoom">Zoom in</string>

    <string name="activity_save_restore">App/Activity/Save &amp; Restore State</string>
    <string name="save_restore_msg">Demonstration of saving and restoring activity state in onSaveInstanceState() and onCreate().</string>
    <string name="saves_state">This text field saves its state:</string>
    <string name="no_saves_state">This text field does not save its state:</string>
    <string name="initial_text">Initial text.</string>

    <string name="activity_persistent">App/Activity/Persistent State</string>
    <string name="persistent_msg">Demonstration of persistent activity state with getPreferences(0).edit() and getPreferences(0).</string>

    <string name="activity_receive_result">App/Activity/Receive Result</string>
    <string name="pick_result">Pick a result to send, or BACK to cancel.</string>
    <string name="corky">Corky</string>
    <string name="violet">Violet</string>

    <string name="activity_forwarding">App/Activity/Forwarding</string>
    <string name="forwarding">Press the button to go forward to the next activity.  This activity will stop, so you will no longer see it when going back.</string>
    <string name="go">Go</string>
    <string name="forward_target">Press back button and notice we don\'t see the previous activity.</string>

    <string name="activity_redirect">App/Activity/Redirection</string>
    <string name="redirect_enter">Press the button to start the example.  The next activity will conditionally redirect to another activity to collect data from the user.</string>
    <string name="redirect_main">You now see the main activity running normally because the user text has been set to:</string>
    <string name="clear_text">Clear and Exit</string>
    <string name="new_text">New Text</string>
    <string name="redirect_getter">Enter the text that will be used by the main activity.  Press back to cancel.</string>
    <string name="apply">Apply</string>

    <string name="fragment_alert_dialog">App/Fragment/Alert Dialog</string>

    <string name="fragment_anim">App/Fragment/Anim</string>
    
    <string name="fragment_context_menu">App/Fragment/Context Menu</string>
    <string name="fragment_context_menu_msg">Fragment populating a context
            menu; long press the button to see.</string>
    <string name="long_press">Long press me</string>
    
    <string name="fragment_dialog">App/Fragment/Dialog</string>
    <string name="show">Show</string>

    <string name="fragment_dialog_or_activity">App/Fragment/Dialog or Activity</string>
    <string name="fragment_dialog_or_activity_msg">Demonstrates the same fragment
            being shown as a dialog and embedded inside of an activity.</string>
    <string name="fragment_dialog_or_activity_inline">Fragment embedded inside
            of the activity:</string>

    <string name="fragment_layout">App/Fragment/Layout</string>
    
    <string name="fragment_list_array">App/Fragment/List Array</string>
    
    <string name="fragment_list_cursor_loader">App/Fragment/List Cursor Loader</string>
    
    <string name="fragment_menu">App/Fragment/Menu</string>
    <string name="fragment_menu_msg">Build menus from two fragments, allowing
        you to hide them to remove them..</string>
    <string name="fragment1menu">Show fragment 1 menu</string>
    <string name="fragment2menu">Show fragment 2 menu</string>
    
    <string name="fragment_retain_instance">App/Fragment/Retain Instance</string>
    <string name="fragment_retain_instance_msg">Current progress of retained fragment;
    restarts if fragment is re-created.</string>
    <string name="restart">Restart</string>

    <string name="fragment_receive_result">App/Fragment/Receive Result</string>
    
    <string name="fragment_stack">App/Fragment/Stack</string>
    <string name="new_fragment">New fragment</string>

    <string name="activity_menu">App/Activity/Menu</string>
    <string name="open_menu">Open menu</string>
    <string name="close_menu">Close menu</string>
    <string name="toggle_scenery">Toggle scenery</string>
    <string name="toggle_dogs">Toggle dogs</string>
    <string name="long_click_for_context_menu">Long click for context menu</string>

    <string name="local_service_started">Local service has started</string>
    <string name="local_service_stopped">Local service has stopped</string>
    <string name="local_service_label">Sample Local Service</string>

    <string name="activity_local_service_controller">App/Service/Local Service Controller</string>
    <string name="local_service_controller">This demonstrates how you can implement persistent services that
        may be started and stopped as desired.</string>
    <string name="start_service">Start Service</string>
    <string name="stop_service">Stop Service</string>

    <string name="activity_local_service_binding">App/Service/Local Service Binding</string>
    <string name="local_service_binding">This demonstrates how you can connect with a persistent
        service.  Notice how it automatically starts for you, and play around with the
        interaction between this and Local Service Controller.</string>
    <string name="bind_service">Bind Service</string>
    <string name="unbind_service">Unbind Service</string>
    <string name="local_service_connected">Connected to local service</string>
    <string name="local_service_disconnected">Disconnected from local service</string>

    <string name="activity_messenger_service_binding">App/Service/Messenger Service</string>
    <string name="messenger_service_binding">This demonstrates how you can communicate with
        a remote service using Messenger.</string>

    <string name="remote_service_started">Remote service has started</string>
    <string name="remote_service_stopped">Remote service has stopped</string>
    <string name="remote_service_label">Sample Remote Service</string>

    <string name="activity_remote_service_controller">App/Service/Remote Service Controller</string>
    <string name="remote_service_controller">This demonstrates how you can implement persistent services
        running in a separate process that may be started and stopped as desired.</string>

    <string name="activity_remote_service_binding">App/Service/Remote Service Binding</string>
    <string name="remote_service_binding">This demonstrates how you can connect with a persistent
        service running in another process.  Use the kill button to see what happens when
        the process crashes.</string>
    <string name="kill_process">Kill Process</string>
    <string name="remote_service_connected">Connected to remote service</string>
    <string name="remote_service_disconnected">Disconnected from remote service</string>
    <string name="remote_call_failed">Failure calling remote service</string>

    <string name="service_start_arguments_label">Sample Service Start Arguments
    </string>

    <string name="activity_service_start_arguments_controller">App/Service/Service
        Start Arguments Controller
    </string>
    <string name="service_start_arguments_controller">This demonstrates how
        service can be started with arguments, and run until all arguments are
        processed.
    </string>
    <string name="start1_service">Start \"One\" no redeliver</string>
    <string name="start2_service">Start \"Two\" no redeliver</string>
    <string name="start3_service">Start \"Three\" w/redeliver</string>
    <string name="startfail_service">Start failed delivery</string>
    <string name="service_created">Service created.</string>
    <string name="service_destroyed">Service destroyed.</string>

    <string name="foreground_service_started">Service is in the foreground</string>
    <string name="foreground_service_label">Sample Foreground Service</string>

    <string name="activity_foreground_service_controller">App/Service/Foreground Service Controller</string>
    <string name="foreground_service_controller">This demonstrates how you can
            implement services that run in the foreground when needed.</string>
    <string name="start_service_foreground">Start Service Foreground</string>
    <string name="start_service_background">Start Service Background</string>

    <string name="one_shot_received">The one-shot alarm has gone off</string>
    <string name="repeating_received">The repeating alarm has gone off</string>

    <string name="activity_alarm_controller">App/Alarm/Alarm Controller</string>
    <string name="alarm_controller">This demonstrates how to schedule and handle
        one-shot and repeating alarms.</string>
    <string name="one_shot_alarm">One Shot Alarm</string>
    <string name="start_repeating_alarm">Start Repeating Alarm</string>
    <string name="stop_repeating_alarm">Stop Repeating Alarm</string>
    <string name="one_shot_scheduled">One-shot alarm will go off in 30 seconds based on
        the real time clock.  Try changing the current time before then!</string>
    <string name="repeating_scheduled">Repeating alarm will go off in 15 seconds and
        every 15 seconds after based on the elapsed realtime clock</string>
    <string name="repeating_unscheduled">Repeating alarm has been unscheduled</string>

    <string name="alarm_service_started">The alarm service has started running</string>
    <string name="alarm_service_finished">The alarm service has finished running</string>
    <string name="alarm_service_label">Sample Alarm Service</string>

    <string name="activity_alarm_service">App/Alarm/Alarm Service</string>
    <string name="alarm_service">This demonstrates how to schedule a repeating
        alarm that will initiate a long-lived operation through a service.</string>
    <string name="start_alarm_service">Start Alarm Service</string>
    <string name="stop_alarm_service">Stop Alarm Service</string>
    <string name="alarm_service_scheduled">Alarm service will run now, and then every
        30 seconds for 15 seconds</string>
    <string name="alarm_service_unscheduled">Alarm service has been unscheduled</string>

    <string name="activity_local_sample">App/Instrumentation/Local Sample</string>
    <string name="local_sample">This demonstrates an Instrumentation that runs against
        one of our own classes.  Note that this activity will be killed as
        a side-effect of starting instrumentation on its own application.</string>

    <string name="activity_contacts_filter">App/Instrumentation/Contacts Filter</string>
    <string name="contacts_filter">This demonstrates an Instrumentation package that
        launches the contacts list and simulates user events to filter it.</string>

    <string name="pick_image_label">App/Activity/PickImage</string>
    <string name="pick_image">Pick Image</string>

    <string name="short_notification_text">Short notification</string>
    <string name="long_notification_text">This is a long notification.  See, you might need a second more to read it.</string>
    <string name="status_bar_notification_title">Sample Notification</string>

    <string name="notifying_service_controller">This service will update a status bar notification
                  every 5 seconds for a minute</string>

    <string name="activity_custom_title">App/Activity/Custom Title</string>
    <string name="custom_title_left">Left is best</string>
    <string name="custom_title_right">Right is always right</string>
    <string name="custom_title_left_button">Change Left</string>
    <string name="custom_title_right_button">Change Right</string>

    <string name="activity_reorder">App/Activity/Reorder Activities</string>
    <string name="reorder_on_launch">This is the first of a sequence of four Activities.  A button on the fourth will use the Intent.FLAG_ACTIVITY_REORDER_TO_FRONT flag to bring the second of the activities to the front of the history stack. After that, proceeding back through the history should begin with the newly-frontmost second reorder activity, then the fourth, the third, and finally the first.</string>
    <string name="reorder_launch_two">Go to the second</string>
    <string name="reorder_two_text">This is the second in a sequence of four Activities.</string>
    <string name="reorder_launch_three">Go to the third</string>
    <string name="reorder_three_text">This is the third of a sequence of four Activities.</string>
    <string name="reorder_launch_four">Go to the fourth</string>
    <string name="reorder_four_text">This is the last in a sequence of four Activities.</string>
    <string name="reorder_second_to_front">Bring the second in front</string>

    <string name="menu_from_xml_title">App/Menu/Inflate from XML</string>
    <string name="menu_from_xml_instructions_press_menu">Select a menu resource and press the menu key.</string>
    <string name="menu_from_xml_instructions_go_back">If you want to choose another menu resource, go back and re-run this activity.</string>

    <string name="voice_recognition">App/Voice Recognition</string>

    <string name="text_to_speech">App/Text-To-Speech</string>
    <string name="again">Again</string>

    <!-- ============================== -->
    <!--  app/content examples strings  -->
    <!-- ============================== -->

    <string name="activity_clipboard">Content/Clipboard/Data Types</string>
    <string name="copy_text">Copy Text</string>
    <string name="copy_intent">Copy Intent</string>
    <string name="copy_uri">Copy URI</string>
    <string name="clip_type_prompt">Clip Type</string>

    <string name="activity_external_storage">Content/Storage/External Storage</string>
    <string name="create">Create</string>
    <string name="delete">Delete</string>

    <string name="activity_styled_text">Content/Resources/<i>Styled</i> <b>Text</b></string>
    <string name="styled_text_rsrc">Initialized from a resource:</string>
    <string name="styled_text">Plain, <b>bold</b>, <i>italic</i>, <b><i>bold-italic</i></b></string>
    <string name="styled_text_prog">Assigned programmatically:</string>

    <string name="activity_read_asset">Content/Assets/Read Asset</string>

    <string name="activity_themes">Content/Resources/Themes</string>
    <string name="activity_resources">Content/Resources/Resources</string>

    <string name="activity_pick_contact">Content/Provider/Pick Contact</string>
    <string name="pick_contact_msg">Invoke Contacts to pick varius kinds of
        contact data.  None of these require that the caller hold the
        READ_CONTACTS permission.</string>
    <string name="pick_contact">Pick a Contact</string>
    <string name="pick_person">Pick a Person</string>
    <string name="pick_phone">Pick a Phone</string>
    <string name="pick_address">Pick an Address</string>
    
    <!-- ============================== -->
    <!--  app/intents examples strings     -->
    <!-- ============================== -->

    <string name="activity_intents">App/Intents</string>
    <string name="intents">Example of launching various Intents.</string>
    <string name="get_music">Get Music</string>

    <!-- =================================== -->
    <!--  app/notification examples strings  -->
    <!-- =================================== -->

    <string name="short_notification">Short notification.</string>
    <string name="long_notification">Long notification.</string>
    <string name="short_top_notification">Short top.</string>
    <string name="short_bottom_notification">Short bottom.</string>
    <string name="short_center_notification">Short center.</string>
    <string name="short_left_notification">Short left.</string>
    <string name="short_right_notification">Short right.</string>
    <string name="custom_notification">Custom Notification:</string>
    <string name="custom_notification_button">With a Button</string>

    <string name="status_bar_notifications_icons_only">Icons only</string>
    <string name="status_bar_notifications_icons_and_marquee">Icons and marquee</string>
    <string name="status_bar_notifications_remote_views">Use remote views in balloon</string>
    <string name="status_bar_notifications_defaults">Use default values where applicable</string>
    <string name="status_bar_notifications_happy">:-)</string>
    <string name="status_bar_notifications_ok">:-|</string>
    <string name="status_bar_notifications_sad">:-(</string>
    <string name="status_bar_notifications_happy_message">I am happy</string>
    <string name="status_bar_notifications_ok_message">I am ok</string>
    <string name="status_bar_notifications_sad_message">I am sad</string>
    <string name="status_bar_notifications_clear">Clear notification</string>
    <string name="status_bar_notifications_mood_title">Mood ring</string>
    <string name="status_bar_notifications_default_sound">Sound</string>
    <string name="status_bar_notifications_default_vibrate">Vibrate</string>
    <string name="status_bar_notifications_default_all">All</string>

    <!-- ============================== -->
    <!--  app/dialog examples strings  -->
    <!-- ============================== -->

    <string name="activity_alert_dialog">App/Dialog</string>
    <string name="alert_dialog_two_buttons">OK Cancel dialog with a message</string>
    <string name="alert_dialog_two_buttons2">OK Cancel dialog with a long message</string>
    <string name="alert_dialog_select_button">List dialog</string>
    <string name="alert_dialog_single_choice">Single choice list</string>
    <string name="alert_dialog_multi_choice">Repeat alarm</string>
    <string name="alert_dialog_multi_choice_cursor">Send Call to VoiceMail</string>
    <string name="alert_dialog_progress_button">Progress dialog</string>
    <string name="alert_dialog_text_entry">Text Entry dialog</string>
    <string name="alert_dialog_username">Name:</string>
    <string name="alert_dialog_password">Password:</string>
    <string name="alert_dialog_two_buttons_title">
        Lorem ipsum dolor sit aie consectetur adipiscing\nPlloaso mako nuto
        siwuf cakso dodtos anr koop.
    </string>
    <string name="alert_dialog_two_buttons_msg">Header title</string>
    <string name="alert_dialog_two_buttons2_msg">
        Plloaso mako nuto siwuf cakso dodtos anr koop a
        cupy uf cak vux noaw yerw phuno. Whag schengos, uf efed, quiel
        ba mada su otrenzr.\n\nSwipontgwook proudgs hus yag su ba dagarmidad.
        Plasa maku noga wipont trenzsa schengos ent kaap zux comy.\n\nWipont trenz
        kipg naar mixent phona. Cak pwico siructiun
        ruous nust apoply tyu cak Uhex sisulutiun munityuw uw dseg
    </string>
    <string name="alert_dialog_ok">OK</string>
    <string name="alert_dialog_hide">Hide</string>
    <string name="alert_dialog_something">Something</string>
    <string name="alert_dialog_cancel">Cancel</string>
    <string name="alert_dialog_progress_text1">34<xliff:g id="percent">%</xliff:g></string>
    <string name="alert_dialog_progress_text2">145/305 KB</string>

    <string name="select_dialog">Header title</string>
    <string name="select_dialog_show">List dialog</string>

    <!-- ============================== -->
    <!--  app/menu examples strings     -->
    <!-- ============================== -->

    <string name="last_most_often">Last most often</string>
    <string name="middle_most_often">Middle most often</string>
    <string name="first_most_often">First most often</string>
    <string name="last_least_often">Last least often</string>
    <string name="middle_least_often">Middle least often</string>
    <string name="first_least_often">First least often</string>
    <string name="item_1">Item 1</string>
    <string name="item_2">Item 2</string>
    <string name="item_3">Item 3</string>
    <string name="browser_visibility">Browser visibility</string>
    <string name="browser_refresh">Refresh</string>
    <string name="browser_bookmark">Bookmark</string>
    <string name="email_visibility">Email visibility</string>
    <string name="email_reply">Reply</string>
    <string name="email_forward">Forward</string>
    <string name="jump">Jump</string>
    <string name="dive">Dive</string>

    <!-- ============================== -->
    <!--  app/menu examples strings     -->
    <!-- ============================== -->

    <string name="preferences_from_xml">Preference/1. Preferences from XML</string>
    <string name="launching_preferences">Preference/2. Launching preferences</string>
    <string name="preference_dependencies">Preference/3. Preference dependencies</string>
    <string name="default_values">Preference/4. Default values</string>
    <string name="preferences_from_code">Preference/5. Preferences from code</string>
    <string name="advanced_preferences">Preference/6. Advanced preferences</string>
    <string name="fragment_preferences">Preference/7. Fragment</string>
    <string name="preference_with_headers">Preference/8. Headers</string>

    <string name="launch_preference_activity">Launch PreferenceActivity</string>
    <string name="counter_value_is">The counter value is</string>

    <string name="inline_preferences">In-line preferences</string>
    <string name="dialog_based_preferences">Dialog-based preferences</string>
    <string name="launch_preferences">Launch preferences</string>
    <string name="preference_attributes">Preference attributes</string>

    <string name="title_toggle_preference">Toggle preference</string>
    <string name="summary_toggle_preference">This is a toggle button</string>

    <string name="title_checkbox_preference">Checkbox preference</string>
    <string name="summary_checkbox_preference">This is a checkbox</string>

    <string name="title_yesno_preference">Yes or no preference</string>
    <string name="summary_yesno_preference">An example that uses a yes/no dialog</string>
    <string name="dialog_title_yesno_preference">Do you like bananas?</string>

    <string name="title_edittext_preference">Edit text preference</string>
    <string name="summary_edittext_preference">An example that uses an edit text dialog</string>
    <string name="dialog_title_edittext_preference">Enter your favorite animal</string>

    <string name="title_list_preference">List preference</string>
    <string name="summary_list_preference">An example that uses a list dialog</string>
    <string name="dialog_title_list_preference">Choose one</string>

    <string name="title_screen_preference">Screen preference</string>
    <string name="summary_screen_preference">Shows another screen of preferences</string>

    <string name="title_fragment_preference">Fragment preference</string>
    <string name="summary_fragment_preference">Shows another fragment of preferences</string>

    <string name="title_next_screen_toggle_preference">Toggle preference</string>
    <string name="summary_next_screen_toggle_preference">Preference that is on the next screen but same hierarchy</string>

    <string name="title_intent_preference">Intent preference</string>
    <string name="summary_intent_preference">Launches an Activity from an Intent</string>

    <string name="title_my_preference">My preference</string>
    <string name="summary_my_preference">This is a custom counter preference</string>

    <string name="title_advanced_toggle_preference">Haunted preference</string>
    <string name="summary_on_advanced_toggle_preference">I\'m on! :)</string>
    <string name="summary_off_advanced_toggle_preference">I\'m off! :(</string>

    <string name="title_parent_preference">Parent toggle</string>
    <string name="summary_parent_preference">This is visually a parent</string>
    <string name="title_child_preference">Child toggle</string>
    <string name="summary_child_preference">This is visually a child</string>

    <string name="example_preference_dependency">Example preference dependency</string>
    <string name="title_wifi">WiFi</string>
    <string name="title_wifi_settings">WiFi settings</string>

    <string name="default_value_list_preference">beta</string>
    <string name="default_value_edittext_preference">Default value</string>

    <!-- ============================== -->
    <!--  app/search examples strings  -->
    <!-- ============================== -->

    <string name="search_invoke">App/Search/Invoke Search</string>
    <string name="msg_search">This activity shows a few different ways to invoke search, and inserts context-specific data for use by the search activity.</string>
    <string name="search_sect_invocation">Ways to invoke search</string>
    <string name="label_onsearchrequested">onSearchRequested()</string>
    <string name="search_sect_options">Optional search parameters</string>
    <string name="label_search_query_prefill">"Prefill query: "</string>
    <string name="label_search_query_appdata">"App Data: "</string>

    <string name="search_query_results">App/Search/Query Search Results</string>
    <string name="msg_search_results">This activity accepts query strings via the ACTION_SEARCH intent.  In a full implementation, you would use the query string to select results from your data source, and present a list of those results to the user.</string>
    <string name="label_search_query">"Query String: "</string>
    <string name="label_search_appdata">"Query App Data: "</string>
    <string name="label_search_deliveredby">"Activity Method: "</string>

    <string name="search_label">Search Demo</string>
    <string name="search_hint">Search Demo Hint</string>

    <!-- ================================ -->
    <!--  app/shortcuts examples strings  -->
    <!-- ================================ -->

    <string name="shortcuts">App/Launcher Shortcuts</string>
    <string name="sample_shortcuts">ApiDemos</string>
    <string name="shortcut_name">Sample</string>

    <string name="msg_launcher_shortcuts">This activity creates shortcuts for the launcher (home screen), and receives intents from those shortcuts.  To try it, return to the launcher and long-press to create a shortcut.</string>
    <string name="label_intent">Intent:</string>

    <!-- ============================== -->
    <!--  app/device policies examples strings     -->
    <!-- ============================== -->

    <string name="activity_sample_device_admin">App/Device Admin</string>
    <string name="sample_device_admin">Sample Device Admin</string>
    <string name="sample_device_admin_description">Sample code for writing
        a DeviceAdmin class.  This implementation provides a UI (in ApiDemos)
        for you to directly control what the DeviceAdmin does with the
        system.</string>

    <string name="sample_device_admin_summary">Demonstration of a DeviceAdmin
        class for administering the user\'s device.</string>
    <string name="enable_admin">Enable Admin</string>
    <string name="disable_admin">Disable Admin</string>
    <string name="password_quality">Password Quality</string>
    <string name="password_length_hint">Minimum Length</string>
    <string name="password_minimum_letters_hint">Minimum Letters</string>
    <string name="password_minimum_uppercase_hint">Minimum Uppercase</string>
    <string name="password_minimum_lowercase_hint">Minimum Lowercase</string>
    <string name="password_minimum_symbols_hint">Minimum Symbols</string>
    <string name="password_minimum_numeric_hint">Minimum Numeric</string>
    <string name="password_minimum_nonletter_hint">Minimum Non-Letter</string>
    <string name="password_history_length_hint">Password History Length</string>
    <string name="set_password">Set Password</string>
    <string name="password_hint">Password</string>
    <string name="reset_password">Reset Password</string>
    <string name="max_failed_pw_hint">Password Attempts Wipe Data</string>
    <string name="force_lock">Force Lock</string>
    <string name="wipe_data">Wipe Data</string>
    <string name="timeout_hint">Max screen timeout</string>
    <string name="set_timeout_label">Set Timeout</string>
    <string name="proxyhost_hint">Global proxyhost:port</string>
    <string name="proxylist_hint">No proxy for domain1,domain2</string>
    <string name="set_proxy_label">Set Global Proxy</string>

    <!-- ============================== -->
    <!--  app/voice recognition examples strings  -->
    <!-- ============================== -->

    <string name="voice_recognition_prompt">This activity demonstrates the voice recognition APIs.</string>
    <string name="speak_button">Speak!</string>
    <string name="voice_recognition_results">Results:</string>

    <!-- ================================= -->
    <!--  app/action bar examples strings  -->
    <!-- ================================= -->

    <string name="action_bar_mechanics">App/Action Bar/Action Bar Mechanics</string>
    <string name="action_bar_usage">App/Action Bar/Action Bar Usage</string>

    <string name="action_bar_search">Search</string>
    <string name="action_bar_add">Add</string>
    <string name="action_bar_edit">Edit</string>
    <string name="action_bar_share">Share</string>
    <string name="action_bar_zoom">Zoom</string>
    <string name="action_bar_save">Save</string>

    <!-- ============================ -->
    <!--  graphics examples strings  -->
    <!-- ============================ -->

    <string name="hide_me">Hide Me!</string>

    <string name="density_title">Density: Unknown Screen</string>

    <!-- ============================ -->
    <!--  media examples strings  -->
    <!-- ============================ -->

    <string name="local_video">Play Video from Local File</string>
    <string name="stream_video">Play Streaming Video</string>
    <string name="local_audio">Play Audio from Local File</string>
    <string name="res_audio">Play Audio from Resources</string>

    <!-- ============================ -->
    <!--  views examples strings  -->
    <!-- ============================ -->

    <string name="linear_layout_8_vertical">Vertical</string>
    <string name="linear_layout_8_horizontal">Horizontal</string>
    <string name="linear_layout_8_top">Top</string>
    <string name="linear_layout_8_middle">Middle</string>
    <string name="linear_layout_8_bottom">Bottom</string>
    <string name="linear_layout_8_left">Left</string>
    <string name="linear_layout_8_center">Center</string>
    <string name="linear_layout_8_right">Right</string>
    <string name="linear_layout_10_from">From:</string>
    <string name="linear_layout_10_to">To:</string>
    <string name="radio_group_snack">Snack</string>
    <string name="radio_group_selection">"You have selected: "</string>
    <string name="radio_group_none">(none)</string>
    <string name="table_layout_7_quit">Quit</string>
    <string name="table_layout_7_ctrlq">Ctrl-Q</string>
    <string name="table_layout_8_quit">Quit</string>
    <string name="table_layout_8_ctrlq">Ctrl-Q</string>

    <string name="seekbar_tracking_on">Tracking on</string>
    <string name="seekbar_tracking_off">Tracking off</string>
    <string name="seekbar_from_touch">from touch</string>

    <string name="ratingbar_rating">Rating:</string>

<<<<<<< HEAD
    <string name="popup_menu_search">Search</string>
    <string name="popup_menu_add">Add</string>
    <string name="popup_menu_edit">Edit</string>
    <string name="popup_menu_share">Share</string>
    <string name="popup_menu_button">Make a Popup!</string>
=======
    <string name="secure_view_description">
        This activity demonstrates a view that detects when it is potentially obscured
        by other windows.
    </string>
    <string name="secure_view_step1_heading">Click me first:</string>
    <string name="secure_view_step1_detail">
        Pop up a toast that will overlay and obscure this window in a poor attempt to fool
        you into clicking the big red buttons.  Don\'t do it!
    </string>
    <string name="secure_view_step2_heading">Unfiltered demo:</string>
    <string name="secure_view_step2_detail">
        This button does no filtering.  This button will still work as usual while the
        toast is visible and is spoofing the view.  Careful!
    </string>
    <string name="secure_view_step3_heading">Built-in filtering demo:</string>
    <string name="secure_view_step3_detail">
        This button uses the built-in secure touch filtering provided by the framework
        using the android:filterTouchesWhenObscured attribute.  This button will be inoperable
        while the toast is visible.
    </string>
    <string name="secure_view_step4_heading">Custom filtering demo:</string>
    <string name="secure_view_step4_detail">
        This button filters touches using a touch listener to examine the MotionEvent flags
        and warns the user.  This button will display a message if touched while the
        toast is visible.
    </string>

    <string name="secure_view_pop_toast">Pop toast</string>
    <string name="secure_view_button">Don\'t click!  It\'ll cost you!</string>
    <string name="secure_view_action_dialog_title">Oh no!</string>
    <string name="secure_view_action_dialog_dismiss">Oops...</string>
    <string name="secure_view_caught_dialog_title">Saved!</string>
    <string name="secure_view_caught_dialog_message">
        Careful!  There appears to be another window partly obscuring this window...
        Something unutterably HORRIBLE might have happened.
    </string>
    <string name="secure_view_caught_dialog_dismiss">Phew!</string>

    <string name="secure_view_overlay_description">A toast!  A toast!</string>
    <string name="secure_view_overlay_button1">Totally safe, trust me...</string>
    <string name="secure_view_overlay_button2">Clicky?</string>
    <string name="secure_view_overlay_button3">Think of the penguins!</string>
>>>>>>> 2073f44b

    <!-- ============================== -->
    <!--  GoogleLogin examples strings  -->
    <!-- ============================== -->
    <string name="googlelogin_err">Use a better username and password, please.</string>


    <!-- ================================== -->
    <!--  initial strings for layout files  -->
    <!-- ================================== -->
    <string name="animation_1_instructions">Please enter your password:</string>
    <string name="animation_2_text_1">Freedom</string>
    <string name="animation_2_text_2">is nothing else but</string>
    <string name="animation_2_text_3">a chance to be better.</string>
    <string name="animation_2_text_4">— Albert Camus</string>
    <string name="animation_2_instructions">Select an animation:</string>
    <string name="animation_3_text">Interpolators</string>
    <string name="autocomplete_1_instructions">Type in the text field for auto-completion.</string>
    <string name="autocomplete_1_country">Country:</string>
    <string name="autocomplete_1_focus">Give me Focus</string>
    <string name="autocomplete_2_country">Country:</string>
    <string name="autocomplete_2_focus">Give me Focus</string>
    <string name="autocomplete_3_button_1">Scroll</string>
    <string name="autocomplete_3_button_2">Down</string>
    <string name="autocomplete_3_button_3">To</string>
    <string name="autocomplete_3_button_4">See</string>
    <string name="autocomplete_3_button_5">Auto</string>
    <string name="autocomplete_3_button_6">Complete</string>
    <string name="autocomplete_3_button_7">Text</string>
    <string name="autocomplete_3_button_8">View</string>
    <string name="autocomplete_3_button">Button</string>
    <string name="autocomplete_3_country">Country:</string>
    <string name="autocomplete_4_instructions">Type in the text field for auto-completion.</string>
    <string name="autocomplete_4_name">Name:</string>
    <string name="autocomplete_4_message">You must have contacts in your address book. Typing * will show all of your contacts.</string>
    <string name="autocomplete_5_instructions">Type in the text field for auto-completion.</string>
    <string name="autocomplete_5_hint">Typing * will show all of your contacts.</string>
    <string name="autocomplete_5_name">Name:</string>
    <string name="autocomplete_6_to">To:</string>
    <string name="autocomplete_6_to_hint">To</string>
    <string name="autocomplete_6_subject">Subject:</string>
    <string name="autocomplete_7_instructions">Type in the text field for auto-completion by words.</string>
    <string name="autocomplete_7_country">Country:</string>
    <string name="autocomplete_7_focus">Give me Focus</string>
    <string name="baseline_1_label">Label:</string>
    <string name="baseline_1_button">Button</string>
    <string name="baseline_1_bigger">Bigger</string>
    <string name="baseline_2_label">Label:</string>
    <string name="baseline_2_button">Button</string>
    <string name="baseline_2_bigger">Bigger</string>
    <string name="baseline_3_label">Label:</string>
    <string name="baseline_3_button">Button</string>
    <string name="baseline_3_bigger">Bigger</string>
    <string name="baseline_3_explanation">This example shows that baseline alignment has no effect when the layout gravity is set to center_vertical.</string>
    <string name="baseline_4_label">Label:</string>
    <string name="baseline_4_button">Button</string>
    <string name="baseline_4_bigger">Bigger</string>
    <string name="baseline_4_label_2">Label Again</string>
    <string name="baseline_4_label_3">Label Me</string>
    <string name="baseline_6_multi_line">This is a\nmulti-line field.</string>
    <string name="baseline_6_baseline">Baseline Aligned</string>
    <string name="baseline_7_fat">Big and bold</string>
    <string name="baseline_7_lean">Slim and slick.</string>
    <string name="baseline_nested_1_label">label</string>
    <string name="controls_1_save">Save</string>
    <string name="controls_1_checkbox_1">Checkbox 1</string>
    <string name="controls_1_checkbox_2">Checkbox 2</string>
    <string name="controls_1_radiobutton_1">RadioButton 1</string>
    <string name="controls_1_radiobutton_2">RadioButton 2</string>
    <string name="controls_1_star">Star</string>
    <string name="focus_1_message">Service not running</string>
    <string name="focus_1_placeholder">placeholder</string>
    <string name="focus_2_left">left</string>
    <string name="focus_2_jump">jump over me from L to R</string>
    <string name="focus_2_right">right</string>
    <string name="focus_3_left">left</string>
    <string name="focus_3_right">right</string>
    <string name="focus_3_top">top</string>
    <string name="focus_3_bottom">bottom</string>
    <string name="gallery_2_text">Testing</string>
    <string name="googlelogin_login">Login</string>
    <string name="googlelogin_bad_login">Bad Login</string>
    <string name="googlelogin_clear">Clear Credentials</string>
    <string name="googlelogin_user">Username:</string>
    <string name="layout_animation_name">Name:</string>
    <string name="layout_animation_lastname">Last Name:</string>
    <string name="layout_animation_phone">Phone:</string>
    <string name="layout_animation_address">Address:</string>
    <string name="linear_layout_1_top">This is the top view.</string>
    <string name="linear_layout_1_middle">This is the middle view. It has more text in it than either the top view or the bottom view.</string>
    <string name="linear_layout_1_bottom">This is the bottom view.</string>
    <string name="linear_layout_2_top">This is the top view.</string>
    <string name="linear_layout_2_middle">This is the middle view. It has more text in it than either the top view or the bottom view.</string>
    <string name="linear_layout_2_bottom">This is the bottom view.</string>
    <string name="linear_layout_3_top">This is the top view.</string>
    <string name="linear_layout_3_middle">This is the middle view. It has more text in it than either the top view or the bottom view.</string>
    <string name="linear_layout_3_bottom">This is the bottom view.</string>
    <string name="linear_layout_5_instructions">Type Here:</string>
    <string name="linear_layout_5_cancel">Cancel</string>
    <string name="linear_layout_5_ok">OK</string>
    <string name="linear_layout_6_one">One</string>
    <string name="linear_layout_6_two">Two</string>
    <string name="linear_layout_6_three">This is the third one</string>
    <string name="linear_layout_6_four">Four</string>
    <string name="linear_layout_7_small">Not much text</string>
    <string name="linear_layout_7_big">A lot more text than any of the other columns. This column should set the height of the linear layout.</string>
    <string name="linear_layout_7_wrap">wrap_content</string>
    <string name="linear_layout_8_a">A</string>
    <string name="linear_layout_8_b">B</string>
    <string name="linear_layout_8_c">C</string>
    <string name="linear_layout_9_button">Button</string>
    <string name="link_text_auto"><b>text1:</b> This is some text.  In
      this text are some things that are actionable.  For instance,
      you can click on http://www.google.com and it will launch the
      web browser.  You can click on google.com too.  And, if you
      click on (415) 555-1212 it should dial the phone.
    </string>
    <string name="link_text_manual"><b>text2:</b> This is some other
      text, with a <a href="http://www.google.com">link</a> specified
      via an &lt;a&gt; tag.  Use a \"tel:\" URL
      to <a href="tel:4155551212">dial a phone number</a>.
    </string>
    <string name="list_8_new_photo">New photo</string>
    <string name="list_8_clear_photos">Clear photos</string>
    <string name="list_8_no_photos">No photos</string>
    <string name="progressbar_1_plus">+</string>
    <string name="progressbar_1_minus">-</string>
    <string name="progressbar_1_default_progress">Default progress:</string>
    <string name="progressbar_1_secondary_progress">Secondary progress:</string>
    <string name="progressbar_3_progress">Show Progress</string>
    <string name="progressbar_3_indeterminate">Show Indeterminate</string>
    <string name="progressbar_3_indeterminate_no_title">Show Indeterminate No Title</string>
    <string name="progressbar_4_toggle">Toggle Indeterminate</string>
    <string name="radio_group_1_breakfast">Breakfast</string>
    <string name="radio_group_1_lunch">Lunch</string>
    <string name="radio_group_1_dinner">Dinner</string>
    <string name="radio_group_1_all">All of them</string>
    <string name="radio_group_1_selection">You have selected: (none)</string>
    <string name="radio_group_1_clear">Clear</string>
    <string name="receive_result_instructions">Press the button to get an activity result, which will be displayed here:</string>
    <string name="receive_result_result">Get Result</string>
    <string name="relative_layout_1_top">Top</string>
    <string name="relative_layout_1_bottom">Bottom</string>
    <string name="relative_layout_1_center">center_vertical</string>
    <string name="relative_layout_2_instructions">Type here:</string>
    <string name="relative_layout_2_ok">Ok</string>
    <string name="relative_layout_2_cancel">Cancel</string>
    <string name="scroll_view_1_text_1">Text View 1</string>
    <string name="scroll_view_1_button_1">Button 1</string>
    <string name="scroll_view_1_text_2">Text View 2</string>
    <string name="scroll_view_1_button_2">Button 2</string>
    <string name="scroll_view_1_text_3">Text View 3</string>
    <string name="scroll_view_1_button_3">Button 3</string>
    <string name="scroll_view_1_text_4">Text View 4</string>
    <string name="scroll_view_1_button_4">Button 4</string>
    <string name="scroll_view_1_text_5">Text View 5</string>
    <string name="scroll_view_1_button_5">Button 5</string>
    <string name="scroll_view_1_text_6">Text View 6</string>
    <string name="scroll_view_1_button_6">Button 6</string>
    <string name="scroll_view_2_text_1">Text View 1</string>
    <string name="scroll_view_2_button_1">Button 1</string>
    <string name="scrollbar_1_text">Lorem ipsum dolor sit amet.</string>
    <string name="scrollbar_2_text">Lorem ipsum dolor sit amet.</string>
    <string name="scrollbar_3_text">
 The Android platform is a software stack for mobile devices including an
 operating system, middleware and key applications. Developers can create
 applications for the platform using the Android SDK. Applications are written
 using the Java programming language and run on Dalvik, a custom virtual
 machine designed for embedded use which runs on top of a Linux kernel.

 If you want to know how to develop applications for Android, you\'re in the
 right place. This site provides a variety of documentation that will help you
 learn about Android and develop mobile applications for the platform.

 An early look at the the Android SDK is also available. It includes sample
 projects with source code, development tools, an emulator, and of course all
 the libraries you\'ll need to build an Android application. What would it take
 to build a better mobile phone?
    </string>
    <string name="spinner_1_color">Color:</string>
    <string name="spinner_1_planet">Planet:</string>
    <string name="spinner_1_color_prompt">Choose a color</string>
    <string name="spinner_1_planet_prompt">Choose a planet</string>
    <string name="table_layout_1_star">*</string>
    <string name="table_layout_1_triple_star">***</string>
    <string name="table_layout_1_open">Open\u2026</string>
    <string name="table_layout_1_open_shortcut">Ctrl-O</string>
    <string name="table_layout_1_save">Save As\u2026</string>
    <string name="table_layout_1_save_shortcut">(Save Document)</string>
    <string name="table_layout_1_quit">Quit Application</string>
    <string name="table_layout_1_quit_shortcut">Ctrl-Shift-Q</string>
    <string name="table_layout_2_path_1">~/path/to/file/to/open</string>
    <string name="table_layout_2_path_2">~/.profile</string>
    <string name="table_layout_2_open">Open</string>
    <string name="table_layout_2_save">Save</string>
    <string name="table_layout_2_save_all">Save All</string>
    <string name="table_layout_3_star">*</string>
    <string name="table_layout_3_triple_star">***</string>
    <string name="table_layout_3_open">Open\u2026</string>
    <string name="table_layout_3_open_shortcut">Ctrl-O</string>
    <string name="table_layout_3_save">Save As\u2026</string>
    <string name="table_layout_3_save_shortcut">(Save Document)</string>
    <string name="table_layout_3_too_long">Too Long</string>
    <string name="table_layout_3_quit">Quit Application</string>
    <string name="table_layout_3_quit_shortcut">Ctrl-Shift-Q</string>
    <string name="table_layout_4_open">Open\u2026</string>
    <string name="table_layout_4_open_shortcut">Ctrl-O</string>
    <string name="table_layout_4_save">Save As\u2026</string>
    <string name="table_layout_4_save_shortcut">Ctrl-Shift-S</string>
    <string name="table_layout_5_open">Open\u2026</string>
    <string name="table_layout_5_open_shortcut">Ctrl-O</string>
    <string name="table_layout_5_save">Save\u2026</string>
    <string name="table_layout_5_save_shortcut">Ctrl-S</string>
    <string name="table_layout_5_save_as">Save As\u2026</string>
    <string name="table_layout_5_save_as_shortcut">Ctrl-Shift-S</string>
    <string name="table_layout_5_import">Import\u2026</string>
    <string name="table_layout_5_export">Export\u2026</string>
    <string name="table_layout_5_export_shortcut">Ctrl-E</string>
    <string name="table_layout_5_quit">Quit\u2026</string>
    <string name="table_layout_6_x">X</string>
    <string name="table_layout_6_open">Open\u2026</string>
    <string name="table_layout_6_open_shortcut">Ctrl-O</string>
    <string name="table_layout_6_save">Save\u2026</string>
    <string name="table_layout_6_save_shortcut">Ctrl-S</string>
    <string name="table_layout_6_save_as">Save As\u2026</string>
    <string name="table_layout_6_save_as_shortcut">Ctrl-Shift-S</string>
    <string name="table_layout_6_import">Import\u2026</string>
    <string name="table_layout_6_export">Export\u2026</string>
    <string name="table_layout_6_export_shortcut">Ctrl-E</string>
    <string name="table_layout_6_quit">Quit\u2026</string>
    <string name="table_layout_7_x">X</string>
    <string name="table_layout_7_open">Open\u2026</string>
    <string name="table_layout_7_open_shortcut">Ctrl-O</string>
    <string name="table_layout_7_save">Save\u2026</string>
    <string name="table_layout_7_save_shortcut">Ctrl-S</string>
    <string name="table_layout_7_save_as">Save As\u2026</string>
    <string name="table_layout_7_save_as_shortcut">Ctrl-Shift-S</string>
    <string name="table_layout_7_import">Import\u2026</string>
    <string name="table_layout_7_export">Export\u2026</string>
    <string name="table_layout_7_export_shortcut">Ctrl-E</string>
    <string name="table_layout_7_toggle_checkmarks">Toggle Checkmarks</string>
    <string name="table_layout_7_toggle_shortcuts">Toggle Shortcuts</string>
    <string name="table_layout_8_x">X</string>
    <string name="table_layout_8_open">Open\u2026</string>
    <string name="table_layout_8_open_shortcut">Ctrl-O</string>
    <string name="table_layout_8_save">Save\u2026</string>
    <string name="table_layout_8_save_shortcut">Ctrl-S</string>
    <string name="table_layout_8_save_as">Save As\u2026</string>
    <string name="table_layout_8_save_as_shortcut">Ctrl-Shift-S</string>
    <string name="table_layout_8_import">Import\u2026</string>
    <string name="table_layout_8_export">Export\u2026</string>
    <string name="table_layout_8_export_shortcut">Ctrl-E</string>
    <string name="table_layout_8_toggle_stretch">Toggle Stretch</string>
    <string name="table_layout_9_open">Open\u2026</string>
    <string name="table_layout_9_open_shortcut">Ctrl-O</string>
    <string name="table_layout_9_save">Save\u2026</string>
    <string name="table_layout_9_save_shortcut">Ctrl-S</string>
    <string name="table_layout_9_save_as">Save As\u2026</string>
    <string name="table_layout_9_save_as_shortcut">Ctrl-Shift-S</string>
    <string name="table_layout_9_save_all">Save All And Do A Lot Of Stuff Just To Be Too Long For This Screen Because It Is A Test After All</string>
    <string name="table_layout_9_save_all_shortcut">Ctrl-E</string>
    <string name="table_layout_9_import">Import\u2026</string>
    <string name="table_layout_9_export">Export\u2026</string>
    <string name="table_layout_9_export_shortcut">Ctrl-E</string>
    <string name="table_layout_9_toggle_shrink">Toggle Shrink</string>
    <string name="table_layout_10_user">User</string>
    <string name="table_layout_10_password">Password</string>
    <string name="table_layout_10_cancel">Cancel</string>
    <string name="table_layout_10_login">Login</string>
    <string name="table_layout_12_a">A</string>
    <string name="table_layout_12_b">BB</string>
    <string name="table_layout_12_c">CCCC</string>
    <string name="table_layout_12_d">D</string>
    <string name="table_layout_12_e">E</string>
    <string name="table_layout_12_f">F</string>
    <string name="table_layout_12_g">G</string>
    <string name="table_layout_12_h">H</string>
    <string name="visibility_1_view_1">View A</string>
    <string name="visibility_1_view_2">View B</string>
    <string name="visibility_1_view_3">View C</string>
    <string name="visibility_1_vis">Vis</string>
    <string name="visibility_1_invis">Invis</string>
    <string name="visibility_1_gone">Gone</string>


    <string name="google_login_username_text"></string>

    <string name="incoming_message_notify_text">Show Notification</string>

    <string name="incoming_message_info_message_text">this is the text of a previous message.\nkthx. meet u for dinner. cul8r</string>

    <string name="incoming_message_view_message_text">this is the text of a previous message.\nkthx. meet u for dinner. cul8r</string>
    <string name="imcoming_message_view_message2_text">Did you notice that the status bar icon disappeared?</string>
    <string name="imcoming_message_ticker_text">New text message: <xliff:g id="text">%0$s</xliff:g></string>

    <string name="log_text_box_1_do_nothing_text">Do nothing</string>
    <string name="log_text_box_1_add_text">Add</string>

    <string name="notify_with_text_long_notify_text">Show Long Notification</string>
    <string name="notify_with_text_short_notify_text">Show Short Notification</string>

    <string name="marquee_default">This use the default marquee animation limit of 3</string>
    <string name="marquee_once">This will run the marquee animation once</string>
    <string name="marquee_forever">This will run the marquee animation forever</string>

    <string name="table_layout_10_password_text"></string>
    <string name="table_layout_10_username_text"></string>

    <string name="text_switcher_1_next_text">Next</string>

    <string name="date_widgets_example_dateDisplay_text"></string>
    <string name="date_widgets_example_pickTime_text">change the time</string>
    <string name="date_widgets_example_pickDate_text">change the date</string>

    <string name="buttons_1_normal">Normal</string>
    <string name="buttons_1_right">Right</string>
    <string name="buttons_1_small">Small</string>
    <string name="buttons_1_small_right">S R</string>
    <string name="buttons_1_small_left">S L</string>
    <string name="buttons_1_small_up">S U</string>
    <string name="buttons_1_small_down">S D</string>
    <string name="buttons_1_toggle">Toggle</string>

    <string name="expandable_list_sample_action">Sample action</string>

    <string name="chronometer_start">Start</string>
    <string name="chronometer_stop">Stop</string>
    <string name="chronometer_reset">Reset</string>
    <string name="chronometer_set_format">Set format string</string>
    <string name="chronometer_clear_format">Clear format string</string>
    <string name="chronometer_initial_format">Initial format: <xliff:g id="initial-format">%s</xliff:g></string>

    <!-- ============================ -->
    <!--  vibrator examples strings  -->
    <!-- ============================ -->

    <string name="vibrate">Vibrate</string>


    <string name="image_view_large_normal">Large image at normal size</string>
    <string name="image_view_large_at_most">Large image scaled to at most 50x50</string>
    <string name="image_view_large_at_most_padded">Large image scaled to at most 70x70 with padding</string>
    <string name="image_view_large_exactly_padded">Large image scaled to exactly 70x70 with padding</string>
    <string name="image_view_small_normal">Small image at normal size</string>
    <string name="image_view_small_at_most">Small image scaled to at most 50x50</string>
    <string name="image_view_small_at_most_padded">Small image scaled to at most 70x70 with padding</string>
    <string name="image_view_small_exactly_padded">Small image scaled to exactly 70x70 with padding</string>

    <!-- Shouldn't be localized -->
    <string name="textColorPrimary">textColorPrimary</string>
    <string name="textColorSecondary">textColorSecondary</string>
    <string name="textColorTertiary">textColorTertiary</string>
    <string name="listSeparatorTextViewStyle">listSeparatorTextViewStyle</string>

    <!-- ============================ -->
    <!--  AppWidget examples strings     -->
    <!-- ============================ -->

    <string name="appwidget_configure_instructions">This text will be shown before the date in our example widget.</string>
    <string name="appwidget_prefix_default">Oh hai</string>
    <string name="appwidget_text_format"><xliff:g id="prefix">%1$s</xliff:g>: <xliff:g id="time">%2$s</xliff:g></string>

    <!-- ============================ -->
    <!--  SMS Messaging examples strings  -->
    <!-- ============================ -->

    <string name="sms_warning">
        WARNING: this demo can send actual text messages (one at a time), so be sure to
        test with the Android emulator or have a text messaging plan with your carrier.
    </string>
    <string name="sms_enable_receiver">Enable SMS broadcast receiver</string>
    <string name="sms_recipient_label">Recipient #</string>
    <string name="sms_content_label">Message Body</string>
    <string name="sms_send_message">Send</string>
    <string name="sms_speak_string_format">Message from "%1$s": %2$s</string>
    <string name="reply">Reply</string>
    <string name="dismiss">Dismiss</string>

    <string name="share">Share</string>
</resources><|MERGE_RESOLUTION|>--- conflicted
+++ resolved
@@ -604,13 +604,12 @@
 
     <string name="ratingbar_rating">Rating:</string>
 
-<<<<<<< HEAD
     <string name="popup_menu_search">Search</string>
     <string name="popup_menu_add">Add</string>
     <string name="popup_menu_edit">Edit</string>
     <string name="popup_menu_share">Share</string>
     <string name="popup_menu_button">Make a Popup!</string>
-=======
+
     <string name="secure_view_description">
         This activity demonstrates a view that detects when it is potentially obscured
         by other windows.
@@ -653,7 +652,6 @@
     <string name="secure_view_overlay_button1">Totally safe, trust me...</string>
     <string name="secure_view_overlay_button2">Clicky?</string>
     <string name="secure_view_overlay_button3">Think of the penguins!</string>
->>>>>>> 2073f44b
 
     <!-- ============================== -->
     <!--  GoogleLogin examples strings  -->
