--- conflicted
+++ resolved
@@ -170,11 +170,8 @@
     # i.e. generated files...
     rm -rf $NDK_ROOT_DIR/out
     rm -rf $NDK_ROOT_DIR/apps/*/project/libs/armeabi
-<<<<<<< HEAD
     rm -rf $NDK_ROOT_DIR/apps/*/project/libs/armeabi-v7a
-=======
     rm -rf $NDK_ROOT_DIR/apps/*/project/libs/x86
->>>>>>> 6812007e
     # Get all files under the NDK root
     GIT_FILES=`cd $NDK_ROOT_DIR && find .`
     GIT_FILES=`echo $GIT_FILES | sed -e "s!\./!!g"`
