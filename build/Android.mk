# ===== SDK source.property files =====

# Add all files to be generated from the source.prop templates to the SDK pre-requisites
ALL_SDK_FILES += $(patsubst \
                   $(TOPDIR)development/sdk/%_source.prop_template, \
                   $(HOST_OUT)/development/sdk/%_source.properties, \
                   $(wildcard $(TOPDIR)development/sdk/*_source.prop_template)) \
                 $(patsubst \
                   $(TOPDIR)development/samples/%_source.prop_template, \
                   $(HOST_OUT)/development/samples/%_source.properties, \
                   $(wildcard $(TOPDIR)development/samples/*_source.prop_template))

# Rule to convert a source.prop template into the desired source.property
# Rewritten variables:
# - ${PLATFORM_VERSION}          e.g. "1.0"
# - ${PLATFORM_SDK_VERSION}      e.g. "3", aka the API level
# - ${PLATFORM_VERSION_CODENAME} e.g. "REL" (transformed into "") or "Cupcake"
$(HOST_OUT)/development/sdk/%_source.properties : $(TOPDIR)development/sdk/%_source.prop_template
	@echo Generate $@
	$(hide) mkdir -p $(dir $@)
	$(hide) sed -e 's/$${PLATFORM_VERSION}/$(PLATFORM_VERSION)/' \
		 -e 's/$${PLATFORM_SDK_VERSION}/$(PLATFORM_SDK_VERSION)/' \
		 -e 's/$${PLATFORM_VERSION_CODENAME}/$(subst REL,,$(PLATFORM_VERSION_CODENAME))/' \
		 $< > $@ && sed -i -e '/^AndroidVersion.CodeName=\s*$$/d' $@

$(HOST_OUT)/development/samples/%_source.properties : $(TOPDIR)development/samples/%_source.prop_template
	@echo Generate $@
	$(hide) mkdir -p $(dir $@)
	$(hide) sed -e 's/$${PLATFORM_VERSION}/$(PLATFORM_VERSION)/' \
		 -e 's/$${PLATFORM_SDK_VERSION}/$(PLATFORM_SDK_VERSION)/' \
		 -e 's/$${PLATFORM_VERSION_CODENAME}/$(subst REL,,$(PLATFORM_VERSION_CODENAME))/' \
		 $< > $@ && sed -i -e '/^AndroidVersion.CodeName=\s*$$/d' $@


# ===== Android Support/Compatibility Library =====

LOCAL_PATH := $(call my-dir)

# The source files for this library are _all_ generated, something we don't do
# anywhere else, and the rules don't support.  Aditionally, the depenencies on
# these files don't really matter, because they are all generated as part of
# building the docs.  So for the dependency, we just use the
# api-stubs-timestamp file, which is the $@ of the droiddoc rule.
# We also need to depend on framework-res.apk, in order to pull the
# resource files out of there for aapt.
#
# Normally the package rule runs aapt, which includes the resource,
# but we're not running that in our package rule so just copy in the
# resource files here.
intermediates := $(TARGET_OUT_COMMON_INTERMEDIATES)/JAVA_LIBRARIES/android_stubs_current_intermediates
full_target := $(intermediates)/classes.jar
src_dir := $(intermediates)/src
classes_dir := $(intermediates)/classes
framework_res_package := $(call intermediates-dir-for,APPS,framework-res,,COMMON)/package-export.apk

$(full_target): PRIVATE_SRC_DIR := $(src_dir)
$(full_target): PRIVATE_INTERMEDIATES_DIR := $(intermediates)
$(full_target): PRIVATE_CLASS_INTERMEDIATES_DIR := $(classes_dir)
$(full_target): PRIVATE_FRAMEWORK_RES_PACKAGE := $(framework_res_package)

$(full_target): $(OUT_DOCS)/api-stubs-timestamp $(framework_res_package)
	@echo Compiling SDK Stubs: $@
	$(hide) rm -rf $(PRIVATE_CLASS_INTERMEDIATES_DIR)
	$(hide) mkdir -p $(PRIVATE_CLASS_INTERMEDIATES_DIR)
	$(hide) find $(PRIVATE_SRC_DIR) -name "*.java" > \
        $(PRIVATE_INTERMEDIATES_DIR)/java-source-list
	$(hide) $(TARGET_JAVAC) -encoding ascii -bootclasspath "" \
			-g $(xlint_unchecked) \
			-extdirs "" -d $(PRIVATE_CLASS_INTERMEDIATES_DIR) \
			\@$(PRIVATE_INTERMEDIATES_DIR)/java-source-list \
		|| ( rm -rf $(PRIVATE_CLASS_INTERMEDIATES_DIR) ; exit 41 )
	$(hide) if [ ! -f $(PRIVATE_FRAMEWORK_RES_PACKAGE) ]; then \
		echo Missing file $(PRIVATE_FRAMEWORK_RES_PACKAGE); \
		rm -rf $(PRIVATE_CLASS_INTERMEDIATES_DIR); \
		exit 1; \
	fi;
	$(hide) unzip -qo $(PRIVATE_FRAMEWORK_RES_PACKAGE) -d $(PRIVATE_CLASS_INTERMEDIATES_DIR)
	$(hide) (cd $(PRIVATE_CLASS_INTERMEDIATES_DIR) && rm -rf classes.dex META-INF)
	$(hide) mkdir -p $(dir $@)
	$(hide) jar -cf $@ -C $(PRIVATE_CLASS_INTERMEDIATES_DIR) .
	$(hide) jar -u0f $@ -C $(PRIVATE_CLASS_INTERMEDIATES_DIR) resources.arsc

.PHONY: android_stubs
android_stubs: $(full_target)

# The real rules create a javalib.jar that contains a classes.dex file.  This
# code is never going to be run anywhere, so just make a copy of the file.
# The package installation stuff doesn't know about this file, so nobody will
# ever be able to write a rule that installs it to a device.
$(dir $(full_target))javalib.jar: $(full_target)
	$(hide)$(ACP) $< $@


android_jar_intermediates := $(TARGET_OUT_COMMON_INTERMEDIATES)/PACKAGING/android_jar_intermediates
android_jar_full_target := $(android_jar_intermediates)/android.jar

$(android_jar_full_target): $(full_target)
	@echo Package SDK Stubs: $@
	$(hide)mkdir -p $(dir $@)
	$(hide)$(ACP) $< $@

ALL_SDK_FILES += $(android_jar_full_target)

# The uiautomator stubs
ALL_SDK_FILES += $(TARGET_OUT_COMMON_INTERMEDIATES)/JAVA_LIBRARIES/android_uiautomator_intermediates/javalib.jar

# $(1): the Java library name
define _package_sdk_library
$(eval _psm_build_module := $(TARGET_OUT_COMMON_INTERMEDIATES)/JAVA_LIBRARIES/$(1)_intermediates/javalib.jar)
$(eval _psm_packaging_target := $(TARGET_OUT_COMMON_INTERMEDIATES)/PACKAGING/$(1)_intermediates/$(1).jar)
$(_psm_packaging_target) : $(_psm_build_module) | $(ACP)
	@echo "Package $(1).jar: $$@"
	$(hide) mkdir -p $$(dir $$@)
	$(hide) $(ACP) $$< $$@

ALL_SDK_FILES += $(_psm_packaging_target)
$(eval _psm_build_module :=)
$(eval _psm_packaging_target :=)
endef

ANDROID_SUPPORT_LIBRARIES := \
    android-support-v4 \
    android-support-v7-gridlayout \
    android-support-v7-appcompat \
    android-support-v7-mediarouter \
<<<<<<< HEAD
    android-support-v13 \
    android-support-multidex \
    android-support-multidex-instrumentation
=======
    android-support-v7-recyclerview \
    android-support-v13 \
    android-support-v17-leanback
>>>>>>> 9eecf3fc

$(foreach lib, $(ANDROID_SUPPORT_LIBRARIES), $(eval $(call _package_sdk_library,$(lib))))<|MERGE_RESOLUTION|>--- conflicted
+++ resolved
@@ -123,14 +123,10 @@
     android-support-v7-gridlayout \
     android-support-v7-appcompat \
     android-support-v7-mediarouter \
-<<<<<<< HEAD
+    android-support-v7-recyclerview \
     android-support-v13 \
+    android-support-v17-leanback \
     android-support-multidex \
     android-support-multidex-instrumentation
-=======
-    android-support-v7-recyclerview \
-    android-support-v13 \
-    android-support-v17-leanback
->>>>>>> 9eecf3fc
 
 $(foreach lib, $(ANDROID_SUPPORT_LIBRARIES), $(eval $(call _package_sdk_library,$(lib))))